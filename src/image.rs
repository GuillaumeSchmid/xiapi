--- conflicted
+++ resolved
@@ -2,12 +2,7 @@
  * Copyright (c) 2022. XIMEA GmbH - All Rights Reserved
  */
 
-<<<<<<< HEAD
 use std::mem::size_of;
-=======
-use std::marker::PhantomData;
-use std::mem::{size_of, MaybeUninit};
->>>>>>> 1a120202
 
 use xiapi_sys::XI_IMG;
 
@@ -17,29 +12,7 @@
     pub(crate) pix_type: std::marker::PhantomData<&'a T>,
 }
 
-<<<<<<< HEAD
 impl<'a, T> Image<'a, T> {
-=======
-impl<T> Image<T> {
-    /// Creates a new image.
-    ///
-    /// The returned image does not contain any data and image metadata are all empty or zero.
-    /// This function is not visible outside this crate, since it should not be possible to create
-    /// uninitialized images.
-    /// It is used inside the crate to create an image that is then passed to xiGetImage.
-    pub(crate) fn new() -> Self {
-        let image = unsafe {
-            let mut img = MaybeUninit::<XI_IMG>::zeroed().assume_init();
-            img.size = size_of::<XI_IMG>() as u32;
-            img
-        };
-        Self {
-            xi_img: image,
-            pix_type: PhantomData,
-        }
-    }
-
->>>>>>> 1a120202
     /// Get a Pixel from the image.
     ///
     /// # Arguments
